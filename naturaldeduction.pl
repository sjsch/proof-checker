--- conflicted
+++ resolved
@@ -310,30 +310,7 @@
     N1 is N - 1,
     peano_num(N1, PN1).
 
-<<<<<<< HEAD
-%% Syntactic order of precidence
-
-%% First priority, last evaluated, is implication
-prop0(imp(P, Q)) --> prop1(P), symbol("->"), prop0(Q).
-prop0(P) --> prop1(P).
-
-%% Logical or
-prop1(or(P, Q)) --> prop2(P), symbol("\\/"), prop0(Q).
-prop1(P) --> prop2(P).
-
-%% Logical and
-prop2(and(P, Q)) --> prop3(P), symbol("/\\"), prop0(Q).
-prop2(P) --> prop3(P).
-
-%% Final precidence includes not, parenthesis, forall and equality
-prop3(X) --> ident(X).
-prop3(not(X)) --> symbol("~"), prop0(X).
-prop3(X) --> symbol("("), prop0(X), symbol(")").
-prop3(forall(X, P)) --> symbol("forall"), ident(X), symbol("."), prop0(P).
-prop3(exists(X, P)) --> symbol("exists"), ident(X), symbol("."), prop0(P).
-prop3(equal(T, U)) --> term0(T), symbol("="), term0(U).
-prop3(rel(R, Ps)) --> functional(term0, R, Ps).
-=======
+%% First priority, last evaluated, is forall and exists
 prop0(forall(X, P)) --> symbol("forall"), ident(X), symbol("."), prop0(P).
 prop0(exists(X, P)) --> symbol("exists"), ident(X), symbol("."), prop0(P).
 prop0(X) --> prop1(X).
@@ -341,18 +318,20 @@
 prop1(imp(P, Q)) --> prop2(P), symbol("->"), prop0(Q).
 prop1(P) --> prop2(P).
 
+%% Logical or
 prop2(or(P, Q)) --> prop3(P), symbol("\\/"), prop0(Q).
 prop2(P) --> prop3(P).
 
+%% Logical and
 prop3(and(P, Q)) --> prop4(P), symbol("/\\"), prop0(Q).
 prop3(P) --> prop4(P).
 
+%% Final precidence includes not, parenthesis, and equality
 prop4(X) --> ident(X).
 prop4(not(X)) --> symbol("~"), prop0(X).
 prop4(X) --> symbol("("), prop0(X), symbol(")").
 prop4(equal(T, U)) --> term0(T), symbol("="), term0(U).
 prop4(rel(R, Ps)) --> functional(term0, R, Ps).
->>>>>>> 6cb93549
 
 %% proofterm defines the syntax used in the parser. The 21 different keywords represent every term that can be used in proof construction
 proofterm([], trivial) --> symbol("trivial").
